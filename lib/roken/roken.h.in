/* -*- C -*- */
/*
 * Copyright (c) 1995-2005 Kungliga Tekniska Högskolan
 * (Royal Institute of Technology, Stockholm, Sweden).
 * All rights reserved.
 * 
 * Redistribution and use in source and binary forms, with or without
 * modification, are permitted provided that the following conditions
 * are met:
 * 
 * 1. Redistributions of source code must retain the above copyright
 *    notice, this list of conditions and the following disclaimer.
 * 
 * 2. Redistributions in binary form must reproduce the above copyright
 *    notice, this list of conditions and the following disclaimer in the
 *    documentation and/or other materials provided with the distribution.
 * 
 * 3. Neither the name of the Institute nor the names of its contributors
 *    may be used to endorse or promote products derived from this software
 *    without specific prior written permission.
 * 
 * THIS SOFTWARE IS PROVIDED BY THE INSTITUTE AND CONTRIBUTORS ``AS IS'' AND
 * ANY EXPRESS OR IMPLIED WARRANTIES, INCLUDING, BUT NOT LIMITED TO, THE
 * IMPLIED WARRANTIES OF MERCHANTABILITY AND FITNESS FOR A PARTICULAR PURPOSE
 * ARE DISCLAIMED.  IN NO EVENT SHALL THE INSTITUTE OR CONTRIBUTORS BE LIABLE
 * FOR ANY DIRECT, INDIRECT, INCIDENTAL, SPECIAL, EXEMPLARY, OR CONSEQUENTIAL
 * DAMAGES (INCLUDING, BUT NOT LIMITED TO, PROCUREMENT OF SUBSTITUTE GOODS
 * OR SERVICES; LOSS OF USE, DATA, OR PROFITS; OR BUSINESS INTERRUPTION)
 * HOWEVER CAUSED AND ON ANY THEORY OF LIABILITY, WHETHER IN CONTRACT, STRICT
 * LIABILITY, OR TORT (INCLUDING NEGLIGENCE OR OTHERWISE) ARISING IN ANY WAY
 * OUT OF THE USE OF THIS SOFTWARE, EVEN IF ADVISED OF THE POSSIBILITY OF
 * SUCH DAMAGE.
 */

#include <stdio.h>
#include <stdlib.h>
#include <stdarg.h>
#ifdef HAVE_STDINT_H
#include <stdint.h>
#endif
#include <string.h>
#include <signal.h>

#ifndef ROKEN_LIB_FUNCTION
#ifdef _WIN32
#define ROKEN_LIB_FUNCTION
#define ROKEN_LIB_CALL     __cdecl
#else
#define ROKEN_LIB_FUNCTION
#define ROKEN_LIB_CALL
#endif
#endif

#ifdef HAVE_WINSOCK
/* Declarations for Microsoft Windows */

#include<ws2tcpip.h>

/*
 * error codes for inet_ntop/inet_pton 
 */
#define EAFNOSUPPORT WSAEAFNOSUPPORT

typedef SOCKET rk_socket_t;

#define rk_IS_BAD_SOCKET(s) ((s) == INVALID_SOCKET)
#define rk_IS_SOCKET_ERROR(rv) ((rv) == SOCKET_ERROR)
#define rk_SOCK_ERRNO WSAGetLastError()
#define rk_SOCK_IOCTL(s,c,a) ioctlsocket((s),(c),(a))

#define ETIMEDOUT               WSAETIMEDOUT
#define EWOULDBLOCK             WSAEWOULDBLOCK
#define ENOTSOCK		WSAENOTSOCK

#define rk_SOCK_INIT rk_WSAStartup()
#define rk_SOCK_EXIT rk_WSACleanup()

ROKEN_LIB_FUNCTION int ROKEN_LIB_CALL rk_WSAStartup(void);
ROKEN_LIB_FUNCTION int ROKEN_LIB_CALL rk_WSACleanup(void);

#else  /* not WinSock */

typedef int rk_socket_t;

#define rk_closesocket(x) close(x)
#define rk_SOCK_IOCTL(s,c,a) ioctl((s),(c),(a))
#define rk_IS_BAD_SOCKET(s) ((s) < 0)
#define rk_IS_SOCKET_ERROR(rv) ((rv) < 0)
#define rk_SOCK_ERRNO errno
#define rk_INVALID_SOCKET (-1)

<<<<<<< HEAD
#define rk_SOCK_INIT 0
#define rk_SOCK_EXIT 0
=======
#define rk_SOCK_INIT() 0
#define rk_SOCK_EXIT() 0
>>>>>>> master

#endif

#ifdef _MSC_VER
/* Declarations for Microsoft Visual C runtime on Windows */

#include<process.h>

#include<io.h>

#ifndef __BIT_TYPES_DEFINED__
#define __BIT_TYPES_DEFINED__

typedef __int8             int8_t;
typedef __int16            int16_t;
typedef __int32            int32_t;
typedef __int64            int64_t;
typedef unsigned __int8    uint8_t;
typedef unsigned __int16   uint16_t;
typedef unsigned __int32   uint32_t;
typedef unsigned __int64   uint64_t;
typedef uint8_t            u_int8_t;
typedef uint16_t           u_int16_t;
typedef uint32_t           u_int32_t;
typedef uint64_t           u_int64_t;

#endif  /* __BIT_TYPES_DEFINED__ */

#define UNREACHABLE(x) x
#define UNUSED_ARGUMENT(x) ((void) x)

#else

#define UNREACHABLE(x)
#define UNUSED_ARGUMENT(x)

#endif

#ifdef _AIX
struct ether_addr;
struct sockaddr_dl;
#endif
#ifdef HAVE_SYS_PARAM_H
#include <sys/param.h>
#endif
#ifdef HAVE_INTTYPES_H
#include <inttypes.h>
#endif
#ifdef HAVE_SYS_TYPES_H
#include <sys/types.h>
#endif
#ifdef HAVE_SYS_BITYPES_H
#include <sys/bitypes.h>
#endif
#ifdef HAVE_BIND_BITYPES_H
#include <bind/bitypes.h>
#endif
#ifdef HAVE_NETINET_IN6_MACHTYPES_H
#include <netinet/in6_machtypes.h>
#endif
#ifdef HAVE_UNISTD_H
#include <unistd.h>
#endif
#ifdef HAVE_SYS_SOCKET_H
#include <sys/socket.h>
#endif
#ifdef HAVE_SYS_UIO_H
#include <sys/uio.h>
#endif
#ifdef HAVE_GRP_H
#include <grp.h>
#endif
#ifdef HAVE_SYS_STAT_H
#include <sys/stat.h>
#endif
#ifdef HAVE_NETINET_IN_H
#include <netinet/in.h>
#endif
#ifdef HAVE_NETINET_IN6_H
#include <netinet/in6.h>
#endif
#ifdef HAVE_NETINET6_IN6_H
#include <netinet6/in6.h>
#endif
#ifdef HAVE_ARPA_INET_H
#include <arpa/inet.h>
#endif
#ifdef HAVE_NETDB_H
#include <netdb.h>
#endif
#ifdef HAVE_ARPA_NAMESER_H
#include <arpa/nameser.h>
#endif
#ifdef HAVE_RESOLV_H
#include <resolv.h>
#endif
#ifdef HAVE_SYSLOG_H
#include <syslog.h>
#endif
#ifdef HAVE_FCNTL_H
#include <fcntl.h>
#endif
#ifdef HAVE_ERRNO_H
#include <errno.h>
#endif
#include <err.h>
#ifdef HAVE_TERMIOS_H
#include <termios.h>
#endif
#ifdef HAVE_SYS_IOCTL_H
#include <sys/ioctl.h>
#endif
#ifdef TIME_WITH_SYS_TIME
#include <sys/time.h>
#include <time.h>
#elif defined(HAVE_SYS_TIME_H)
#include <sys/time.h>
#else
#include <time.h>
#endif

#ifdef HAVE_WS2TCPIP_H
#include <ws2tcpip.h>
#endif

#ifdef HAVE_PATHS_H
#include <paths.h>
#endif

#ifndef HAVE_SSIZE_T
#ifdef _WIN64
typedef __int64 ssize_t;
#else
typedef int ssize_t;
#endif
#endif

#include <roken-common.h>

ROKEN_CPP_START

#ifdef HAVE_UINTPTR_T
#define rk_UNCONST(x) ((void *)(uintptr_t)(const void *)(x))
#else
#define rk_UNCONST(x) ((void *)(unsigned long)(const void *)(x))
#endif

#if !defined(HAVE_SETSID) && defined(HAVE__SETSID)
#define setsid _setsid
#endif

#ifdef _MSC_VER
/* Additional macros for Visual C/C++ runtime */

#define close	_close

#define getpid	_getpid

#define open	_open

#define chdir   _chdir

#define fsync   _commit

/* The MSVC implementation of snprintf is not C99 compliant.  */
#define snprintf    rk_snprintf
#define vsnprintf   rk_vsnprintf
#define vasnprintf  rk_vasnprintf
#define vasprintf   rk_vasprintf
#define asnprintf   rk_asnprintf
#define asprintf    rk_asprintf

#define _PIPE_BUFFER_SZ 8192
#define pipe(fds) _pipe((fds), _PIPE_BUFFER_SZ, O_BINARY);

#define ftruncate(fd, sz) _chsize((fd), (sz))

ROKEN_LIB_FUNCTION int ROKEN_LIB_CALL
rk_snprintf (char *str, size_t sz, const char *format, ...);

ROKEN_LIB_FUNCTION int ROKEN_LIB_CALL
rk_asprintf (char **ret, const char *format, ...);

ROKEN_LIB_FUNCTION int ROKEN_LIB_CALL
rk_asnprintf (char **ret, size_t max_sz, const char *format, ...);

ROKEN_LIB_FUNCTION int ROKEN_LIB_CALL
rk_vasprintf (char **ret, const char *format, va_list args);

ROKEN_LIB_FUNCTION int ROKEN_LIB_CALL
rk_vasnprintf (char **ret, size_t max_sz, const char *format, va_list args);

ROKEN_LIB_FUNCTION int ROKEN_LIB_CALL
rk_vsnprintf (char *str, size_t sz, const char *format, va_list args);

/* missing stat.h predicates */

#define S_ISREG(m) (((m) & _S_IFREG) == _S_IFREG)

#define S_ISDIR(m) (((m) & _S_IFDIR) == _S_IFDIR)

#define S_ISCHR(m) (((m) & _S_IFCHR) == _S_IFCHR)

#define S_ISFIFO(m) (((m) & _S_IFIFO) == _S_IFIFO)

/* The following are not implemented:

 S_ISLNK(m)
 S_ISSOCK(m)
 S_ISBLK(m)
*/

#endif

#ifndef HAVE_PUTENV
#define putenv rk_putenv
ROKEN_LIB_FUNCTION int ROKEN_LIB_CALL putenv(const char *);
#endif

#if !defined(HAVE_SETENV) || defined(NEED_SETENV_PROTO)
#ifndef HAVE_SETENV
#define setenv rk_setenv
#endif
ROKEN_LIB_FUNCTION int ROKEN_LIB_CALL setenv(const char *, const char *, int);
#endif

#if !defined(HAVE_UNSETENV) || defined(NEED_UNSETENV_PROTO)
#ifndef HAVE_UNSETENV
#define unsetenv rk_unsetenv
#endif
ROKEN_LIB_FUNCTION void ROKEN_LIB_CALL unsetenv(const char *);
#endif

#if !defined(HAVE_GETUSERSHELL) || defined(NEED_GETUSERSHELL_PROTO)
#ifndef HAVE_GETUSERSHELL
#define getusershell rk_getusershell
#define endusershell rk_endusershell
#endif
ROKEN_LIB_FUNCTION char * ROKEN_LIB_CALL getusershell(void);
ROKEN_LIB_FUNCTION void ROKEN_LIB_CALL endusershell(void);
#endif

#if !defined(HAVE_SNPRINTF) || defined(NEED_SNPRINTF_PROTO)
#ifndef HAVE_SNPRINTF
#define snprintf rk_snprintf
#endif
ROKEN_LIB_FUNCTION int ROKEN_LIB_CALL
     rk_snprintf (char *, size_t, const char *, ...)
     __attribute__ ((format (printf, 3, 4)));
#endif

#if !defined(HAVE_VSNPRINTF) || defined(NEED_VSNPRINTF_PROTO)
#ifndef HAVE_VSNPRINTF
#define vsnprintf rk_vsnprintf
#endif
ROKEN_LIB_FUNCTION int ROKEN_LIB_CALL 
     rk_vsnprintf (char *, size_t, const char *, va_list)
     __attribute__((format (printf, 3, 0)));
#endif

#if !defined(HAVE_ASPRINTF) || defined(NEED_ASPRINTF_PROTO)
#ifndef HAVE_ASPRINTF
#define asprintf rk_asprintf
#endif
ROKEN_LIB_FUNCTION int ROKEN_LIB_CALL
     rk_asprintf (char **, const char *, ...)
     __attribute__ ((format (printf, 2, 3)));
#endif

#if !defined(HAVE_VASPRINTF) || defined(NEED_VASPRINTF_PROTO)
#ifndef HAVE_VASPRINTF
#define vasprintf rk_vasprintf
#endif
ROKEN_LIB_FUNCTION int ROKEN_LIB_CALL
    rk_vasprintf (char **, const char *, va_list)
     __attribute__((format (printf, 2, 0)));
#endif

#if !defined(HAVE_ASNPRINTF) || defined(NEED_ASNPRINTF_PROTO)
#ifndef HAVE_ASNPRINTF
#define asnprintf rk_asnprintf
#endif
ROKEN_LIB_FUNCTION int ROKEN_LIB_CALL
    rk_asnprintf (char **, size_t, const char *, ...)
     __attribute__ ((format (printf, 3, 4)));
#endif

#if !defined(HAVE_VASNPRINTF) || defined(NEED_VASNPRINTF_PROTO)
#ifndef HAVE_VASNPRINTF
#define vasnprintf rk_vasnprintf
#endif
ROKEN_LIB_FUNCTION int ROKEN_LIB_CALL
    vasnprintf (char **, size_t, const char *, va_list)
     __attribute__((format (printf, 3, 0)));
#endif

#ifndef HAVE_STRDUP
#define strdup rk_strdup
ROKEN_LIB_FUNCTION char * ROKEN_LIB_CALL strdup(const char *);
#endif

#if !defined(HAVE_STRNDUP) || defined(NEED_STRNDUP_PROTO)
#ifndef HAVE_STRNDUP
#define strndup rk_strndup
#endif
ROKEN_LIB_FUNCTION char * ROKEN_LIB_CALL strndup(const char *, size_t);
#endif

#ifndef HAVE_STRLWR
#define strlwr rk_strlwr
ROKEN_LIB_FUNCTION char * ROKEN_LIB_CALL strlwr(char *);
#endif

#ifndef HAVE_STRNLEN
#define strnlen rk_strnlen
ROKEN_LIB_FUNCTION size_t ROKEN_LIB_CALL strnlen(const char*, size_t);
#endif

#if !defined(HAVE_STRSEP) || defined(NEED_STRSEP_PROTO)
#ifndef HAVE_STRSEP
#define strsep rk_strsep
#endif
ROKEN_LIB_FUNCTION char * ROKEN_LIB_CALL strsep(char**, const char*);
#endif

#if !defined(HAVE_STRSEP_COPY) || defined(NEED_STRSEP_COPY_PROTO)
#ifndef HAVE_STRSEP_COPY
#define strsep_copy rk_strsep_copy
#endif
ROKEN_LIB_FUNCTION ssize_t ROKEN_LIB_CALL strsep_copy(const char**, const char*, char*, size_t);
#endif

#ifndef HAVE_STRCASECMP
#define strcasecmp rk_strcasecmp
ROKEN_LIB_FUNCTION int ROKEN_LIB_CALL strcasecmp(const char *, const char *);
#endif

#ifdef NEED_FCLOSE_PROTO
ROKEN_LIB_FUNCTION int ROKEN_LIB_CALL fclose(FILE *);
#endif

#ifdef NEED_STRTOK_R_PROTO
ROKEN_LIB_FUNCTION char * ROKEN_LIB_CALL strtok_r(char *, const char *, char **);
#endif

#ifndef HAVE_STRUPR
#define strupr rk_strupr
ROKEN_LIB_FUNCTION char * ROKEN_LIB_CALL strupr(char *);
#endif

#ifndef HAVE_STRLCPY
#define strlcpy rk_strlcpy
ROKEN_LIB_FUNCTION size_t ROKEN_LIB_CALL strlcpy (char *, const char *, size_t);
#endif

#ifndef HAVE_STRLCAT
#define strlcat rk_strlcat
ROKEN_LIB_FUNCTION size_t ROKEN_LIB_CALL strlcat (char *, const char *, size_t);
#endif

#ifndef HAVE_GETDTABLESIZE
#define getdtablesize rk_getdtablesize
ROKEN_LIB_FUNCTION int ROKEN_LIB_CALL getdtablesize(void);
#endif

#if !defined(HAVE_STRERROR) && !defined(strerror)
#define strerror rk_strerror
ROKEN_LIB_FUNCTION char * ROKEN_LIB_CALL strerror(int);
#endif

#if !defined(HAVE_STRERROR) && !defined(strerror)
#define strerror_r rk_strerror_r
int ROKEN_LIB_FUNCTION strerror_r(int, char *, size_t);
#endif


#if !defined(HAVE_HSTRERROR) || defined(NEED_HSTRERROR_PROTO)
#ifndef HAVE_HSTRERROR
#define hstrerror rk_hstrerror
#endif
/* This causes a fatal error under Psoriasis */
#ifndef SunOS
const char * ROKEN_LIB_FUNCTION hstrerror(int);
ROKEN_LIB_FUNCTION const char * ROKEN_LIB_CALL hstrerror(int);
#endif
#endif

#if !HAVE_DECL_H_ERRNO
extern int h_errno;
#endif

#if !defined(HAVE_INET_ATON) || defined(NEED_INET_ATON_PROTO)
#ifndef HAVE_INET_ATON
#define inet_aton rk_inet_aton
#endif
ROKEN_LIB_FUNCTION int ROKEN_LIB_CALL inet_aton(const char *, struct in_addr *);
#endif

#ifndef HAVE_INET_NTOP
#define inet_ntop rk_inet_ntop
ROKEN_LIB_FUNCTION const char * ROKEN_LIB_CALL
inet_ntop(int af, const void *src, char *dst, size_t size);
#endif

#ifndef HAVE_INET_PTON
#define inet_pton rk_inet_pton
ROKEN_LIB_FUNCTION int ROKEN_LIB_CALL
inet_pton(int, const char *, void *);
#endif

#ifndef HAVE_GETCWD
#define getcwd rk_getcwd
ROKEN_LIB_FUNCTION char* ROKEN_LIB_CALL getcwd(char *, size_t);
#endif

#ifdef HAVE_PWD_H
#include <pwd.h>
ROKEN_LIB_FUNCTION struct passwd * ROKEN_LIB_CALL k_getpwnam (const char *);
ROKEN_LIB_FUNCTION struct passwd * ROKEN_LIB_CALL k_getpwuid (uid_t);
#endif

ROKEN_LIB_FUNCTION const char * ROKEN_LIB_CALL get_default_username (void);

#ifndef HAVE_SETEUID
#define seteuid rk_seteuid
ROKEN_LIB_FUNCTION int ROKEN_LIB_CALL seteuid(uid_t);
#endif

#ifndef HAVE_SETEGID
#define setegid rk_setegid
ROKEN_LIB_FUNCTION int ROKEN_LIB_CALL setegid(gid_t);
#endif

#ifndef HAVE_LSTAT
#define lstat rk_lstat
ROKEN_LIB_FUNCTION int ROKEN_LIB_CALL lstat(const char *, struct stat *);
#endif

#if !defined(HAVE_MKSTEMP) || defined(NEED_MKSTEMP_PROTO)
#ifndef HAVE_MKSTEMP
#define mkstemp rk_mkstemp
#endif
ROKEN_LIB_FUNCTION int ROKEN_LIB_CALL mkstemp(char *);
#endif

#ifndef HAVE_CGETENT
#define cgetent rk_cgetent
#define cgetstr rk_cgetstr
ROKEN_LIB_FUNCTION int ROKEN_LIB_CALL cgetent(char **, char **, const char *);
ROKEN_LIB_FUNCTION int ROKEN_LIB_CALL cgetstr(char *, const char *, char **);
#endif

#ifndef HAVE_INITGROUPS
#define initgroups rk_initgroups
ROKEN_LIB_FUNCTION int ROKEN_LIB_CALL initgroups(const char *, gid_t);
#endif

#ifndef HAVE_FCHOWN
#define fchown rk_fchown
ROKEN_LIB_FUNCTION int ROKEN_LIB_CALL fchown(int, uid_t, gid_t);
#endif

#if !defined(HAVE_DAEMON) || defined(NEED_DAEMON_PROTO)
#ifndef HAVE_DAEMON
#define daemon rk_daemon
#endif
ROKEN_LIB_FUNCTION int ROKEN_LIB_CALL daemon(int, int);
#endif

#ifndef HAVE_CHOWN
#define chown rk_chown
ROKEN_LIB_FUNCTION int ROKEN_LIB_CALL chown(const char *, uid_t, gid_t);
#endif

#ifndef HAVE_RCMD
#define rcmd rk_rcmd
ROKEN_LIB_FUNCTION int ROKEN_LIB_CALL
    rcmd(char **, unsigned short, const char *,
	 const char *, const char *, int *);
#endif

#if !defined(HAVE_INNETGR) || defined(NEED_INNETGR_PROTO)
#ifndef HAVE_INNETGR
#define innetgr rk_innetgr
#endif
ROKEN_LIB_FUNCTION int ROKEN_LIB_CALL innetgr(const char*, const char*,
    const char*, const char*);
#endif

#ifndef HAVE_IRUSEROK
#define iruserok rk_iruserok
ROKEN_LIB_FUNCTION int ROKEN_LIB_CALL iruserok(unsigned, int, 
    const char *, const char *);
#endif

#if !defined(HAVE_GETHOSTNAME) || defined(NEED_GETHOSTNAME_PROTO)
#ifndef HAVE_GETHOSTNAME
#define gethostname rk_gethostname
#endif
ROKEN_LIB_FUNCTION int ROKEN_LIB_CALL gethostname(char *, int);
#endif

#ifndef HAVE_WRITEV
#define writev rk_writev
ROKEN_LIB_FUNCTION ssize_t ROKEN_LIB_CALL
writev(int, const struct iovec *, int);
#endif

#ifndef HAVE_READV
#define readv rk_readv
ROKEN_LIB_FUNCTION ssize_t ROKEN_LIB_CALL
readv(int, const struct iovec *, int);
#endif

#ifndef HAVE_PIDFILE
#ifdef NO_PIDFILES
#define pidfile(x) ((void) 0)
#else
#define pidfile rk_pidfile
ROKEN_LIB_FUNCTION void ROKEN_LIB_CALL pidfile (const char*);
#endif
#endif

#ifndef HAVE_BSWAP32
#define bswap32 rk_bswap32
ROKEN_LIB_FUNCTION unsigned int ROKEN_LIB_CALL bswap32(unsigned int);
#endif

#ifndef HAVE_BSWAP16
#define bswap16 rk_bswap16
ROKEN_LIB_FUNCTION unsigned short ROKEN_LIB_CALL bswap16(unsigned short);
#endif

#ifndef HAVE_FLOCK
#ifndef LOCK_SH
#define LOCK_SH   1		/* Shared lock */
#endif
#ifndef	LOCK_EX
#define LOCK_EX   2		/* Exclusive lock */
#endif
#ifndef LOCK_NB
#define LOCK_NB   4		/* Don't block when locking */
#endif
#ifndef LOCK_UN
#define LOCK_UN   8		/* Unlock */
#endif

#define flock(_x,_y) rk_flock(_x,_y)
int rk_flock(int fd, int operation);
#endif /* HAVE_FLOCK */

#if defined(SunOS) || defined(_AIX)
#define dirfd(x) ((x)->dd_fd)
#endif

ROKEN_LIB_FUNCTION time_t ROKEN_LIB_CALL tm2time (struct tm, int);

ROKEN_LIB_FUNCTION int ROKEN_LIB_CALL unix_verify_user(char *, char *);

ROKEN_LIB_FUNCTION int ROKEN_LIB_CALL roken_concat (char *, size_t, ...);

ROKEN_LIB_FUNCTION size_t ROKEN_LIB_CALL roken_mconcat (char **, size_t, ...);

ROKEN_LIB_FUNCTION int ROKEN_LIB_CALL roken_vconcat (char *, size_t, va_list);

ROKEN_LIB_FUNCTION size_t ROKEN_LIB_CALL
    roken_vmconcat (char **, size_t, va_list);

ROKEN_LIB_FUNCTION ssize_t ROKEN_LIB_CALL
    net_write (rk_socket_t, const void *, size_t);

ROKEN_LIB_FUNCTION ssize_t ROKEN_LIB_CALL
    net_read (rk_socket_t, void *, size_t);

ROKEN_LIB_FUNCTION int ROKEN_LIB_CALL
    issuid(void);

#ifndef HAVE_STRUCT_WINSIZE
struct winsize {
	unsigned short ws_row, ws_col;
	unsigned short ws_xpixel, ws_ypixel;
};
#endif

ROKEN_LIB_FUNCTION int ROKEN_LIB_CALL get_window_size(int fd, struct winsize *);

#ifndef HAVE_VSYSLOG
#define vsyslog rk_vsyslog
ROKEN_LIB_FUNCTION void ROKEN_LIB_CALL vsyslog(int, const char *, va_list);
#endif

#if !HAVE_DECL_OPTARG
extern char *optarg;
#endif
#if !HAVE_DECL_OPTIND
extern int optind;
#endif
#if !HAVE_DECL_OPTERR
extern int opterr;
#endif

#ifndef HAVE_GETIPNODEBYNAME
#define getipnodebyname rk_getipnodebyname
ROKEN_LIB_FUNCTION struct hostent * ROKEN_LIB_CALL
getipnodebyname (const char *, int, int, int *);
#endif

#ifndef HAVE_GETIPNODEBYADDR
#define getipnodebyaddr rk_getipnodebyaddr
ROKEN_LIB_FUNCTION struct hostent * ROKEN_LIB_CALL
getipnodebyaddr (const void *, size_t, int, int *);
#endif

#ifndef HAVE_FREEHOSTENT
#define freehostent rk_freehostent
ROKEN_LIB_FUNCTION void ROKEN_LIB_CALL
freehostent (struct hostent *);
#endif

#ifndef HAVE_COPYHOSTENT
#define copyhostent rk_copyhostent
ROKEN_LIB_FUNCTION struct hostent * ROKEN_LIB_CALL
copyhostent (const struct hostent *);
#endif

#ifndef HAVE_SOCKLEN_T
typedef int socklen_t;
#endif

#ifndef HAVE_STRUCT_SOCKADDR_STORAGE

#ifndef HAVE_SA_FAMILY_T
typedef unsigned short sa_family_t;
#endif

#ifdef HAVE_IPV6
#define _SS_MAXSIZE sizeof(struct sockaddr_in6)
#else
#define _SS_MAXSIZE sizeof(struct sockaddr_in)
#endif

#define _SS_ALIGNSIZE	sizeof(unsigned long)

#if HAVE_STRUCT_SOCKADDR_SA_LEN

typedef unsigned char roken_sa_family_t;

#define _SS_PAD1SIZE   ((2 * _SS_ALIGNSIZE - sizeof (roken_sa_family_t) - sizeof(unsigned char)) % _SS_ALIGNSIZE)
#define _SS_PAD2SIZE   (_SS_MAXSIZE - (sizeof (roken_sa_family_t) + sizeof(unsigned char) + _SS_PAD1SIZE + _SS_ALIGNSIZE))

struct sockaddr_storage {
    unsigned char	ss_len;
    roken_sa_family_t	ss_family;
    char		__ss_pad1[_SS_PAD1SIZE];
    unsigned long	__ss_align[_SS_PAD2SIZE / sizeof(unsigned long) + 1];
};

#else /* !HAVE_STRUCT_SOCKADDR_SA_LEN */

typedef unsigned short roken_sa_family_t;

#define _SS_PAD1SIZE   ((2 * _SS_ALIGNSIZE - sizeof (roken_sa_family_t)) % _SS_ALIGNSIZE)
#define _SS_PAD2SIZE   (_SS_MAXSIZE - (sizeof (roken_sa_family_t) + _SS_PAD1SIZE + _SS_ALIGNSIZE))

struct sockaddr_storage {
    roken_sa_family_t	ss_family;
    char		__ss_pad1[_SS_PAD1SIZE];
    unsigned long	__ss_align[_SS_PAD2SIZE / sizeof(unsigned long) + 1];
};

#endif /* HAVE_STRUCT_SOCKADDR_SA_LEN */

#endif /* HAVE_STRUCT_SOCKADDR_STORAGE */

#ifndef HAVE_STRUCT_ADDRINFO
struct addrinfo {
    int    ai_flags;
    int    ai_family;
    int    ai_socktype;
    int    ai_protocol;
    size_t ai_addrlen;
    char  *ai_canonname;
    struct sockaddr *ai_addr;
    struct addrinfo *ai_next;
};
#endif

#ifndef HAVE_GETADDRINFO
#define getaddrinfo rk_getaddrinfo
ROKEN_LIB_FUNCTION int ROKEN_LIB_CALL
getaddrinfo(const char *,
	    const char *,
	    const struct addrinfo *,
	    struct addrinfo **);
#endif

#ifndef HAVE_GETNAMEINFO
#define getnameinfo rk_getnameinfo
ROKEN_LIB_FUNCTION int ROKEN_LIB_CALL
getnameinfo(const struct sockaddr *, socklen_t,
		char *, size_t,
		char *, size_t,
		int);
#endif

#ifndef HAVE_FREEADDRINFO
#define freeaddrinfo rk_freeaddrinfo
ROKEN_LIB_FUNCTION void ROKEN_LIB_CALL
freeaddrinfo(struct addrinfo *);
#endif

#ifndef HAVE_GAI_STRERROR
#define gai_strerror rk_gai_strerror
ROKEN_LIB_FUNCTION const char * ROKEN_LIB_CALL
gai_strerror(int);
#endif

#ifdef HAVE_WINSOCK

/* While we are at it, define WinSock specific scatter gather socket
   I/O. */

#define iovec    _WSABUF
#define iov_base buf
#define iov_len  len

struct msghdr {
    void           *msg_name;
    socklen_t       msg_namelen;
    struct iovec   *msg_iov;
    size_t          msg_iovlen;
    void           *msg_control;
    socklen_t       msg_controllen;
    int             msg_flags;
};

ROKEN_LIB_FUNCTION ssize_t ROKEN_LIB_CALL
sendmsg(rk_socket_t s, const struct msghdr * msg, int flags);

#endif

#ifdef NO_SLEEP

ROKEN_LIB_FUNCTION unsigned int ROKEN_LIB_CALL
sleep(unsigned int seconds);

#endif

ROKEN_LIB_FUNCTION int ROKEN_LIB_CALL
getnameinfo_verified(const struct sockaddr *, socklen_t,
		     char *, size_t,
		     char *, size_t,
		     int);

ROKEN_LIB_FUNCTION int ROKEN_LIB_CALL
roken_getaddrinfo_hostspec(const char *, int, struct addrinfo **); 
ROKEN_LIB_FUNCTION int ROKEN_LIB_CALL
roken_getaddrinfo_hostspec2(const char *, int, int, struct addrinfo **);

#ifndef HAVE_STRFTIME
#define strftime rk_strftime
ROKEN_LIB_FUNCTION size_t ROKEN_LIB_CALL
strftime (char *, size_t, const char *, const struct tm *);
#endif

#ifndef HAVE_STRPTIME
#define strptime rk_strptime
ROKEN_LIB_FUNCTION char * ROKEN_LIB_CALL
strptime (const char *, const char *, struct tm *);
#endif

#ifndef HAVE_GETTIMEOFDAY
ROKEN_LIB_FUNCTION int ROKEN_LIB_CALL
gettimeofday (struct timeval *, void *);
#endif

#ifndef HAVE_EMALLOC
#define emalloc rk_emalloc
ROKEN_LIB_FUNCTION void * ROKEN_LIB_CALL emalloc (size_t);
#endif
#ifndef HAVE_ECALLOC
#define ecalloc rk_ecalloc
ROKEN_LIB_FUNCTION void * ROKEN_LIB_CALL ecalloc(size_t, size_t);
#endif
#ifndef HAVE_EREALLOC
#define erealloc rk_erealloc
ROKEN_LIB_FUNCTION void * ROKEN_LIB_CALL erealloc (void *, size_t);
#endif
#ifndef HAVE_ESTRDUP
#define estrdup rk_estrdup
ROKEN_LIB_FUNCTION char * ROKEN_LIB_CALL estrdup (const char *);
#endif

/*
 * kludges and such
 */

ROKEN_LIB_FUNCTION int ROKEN_LIB_CALL
roken_gethostby_setup(const char*, const char*);
ROKEN_LIB_FUNCTION struct hostent* ROKEN_LIB_CALL
roken_gethostbyname(const char*);
ROKEN_LIB_FUNCTION struct hostent* ROKEN_LIB_CALL 
roken_gethostbyaddr(const void*, size_t, int);

#ifdef GETSERVBYNAME_PROTO_COMPATIBLE
#define roken_getservbyname(x,y) getservbyname(x,y)
#else
#define roken_getservbyname(x,y) getservbyname((char *)x, (char *)y)
#endif

#ifdef OPENLOG_PROTO_COMPATIBLE
#define roken_openlog(a,b,c) openlog(a,b,c)
#else
#define roken_openlog(a,b,c) openlog((char *)a,b,c)
#endif

#ifdef GETSOCKNAME_PROTO_COMPATIBLE
#define roken_getsockname(a,b,c) getsockname(a,b,c)
#else
#define roken_getsockname(a,b,c) getsockname(a, b, (void*)c)
#endif

#ifndef HAVE_SETPROGNAME
#define setprogname rk_setprogname
ROKEN_LIB_FUNCTION void ROKEN_LIB_CALL setprogname(const char *);
#endif

#ifndef HAVE_GETPROGNAME
#define getprogname rk_getprogname
ROKEN_LIB_FUNCTION const char * ROKEN_LIB_CALL getprogname(void);
#endif

#if !defined(HAVE_SETPROGNAME) && !defined(HAVE_GETPROGNAME) && !HAVE_DECL___PROGNAME
extern const char *__progname;
#endif

ROKEN_LIB_FUNCTION void ROKEN_LIB_CALL
<<<<<<< HEAD
mini_inetd_addrinfo (struct addrinfo*, rk_socket *);
=======
mini_inetd_addrinfo (struct addrinfo*, rk_socket_t *);
>>>>>>> master

ROKEN_LIB_FUNCTION void ROKEN_LIB_CALL
mini_inetd (int, rk_socket_t *);

#ifndef HAVE_LOCALTIME_R
#define localtime_r rk_localtime_r
ROKEN_LIB_FUNCTION struct tm * ROKEN_LIB_CALL
localtime_r(const time_t *, struct tm *);
#endif

#if !defined(HAVE_STRSVIS) || defined(NEED_STRSVIS_PROTO)
#ifndef HAVE_STRSVIS
#define strsvis rk_strsvis
#endif
ROKEN_LIB_FUNCTION int ROKEN_LIB_CALL
strsvis(char *, const char *, int, const char *);
#endif

#if !defined(HAVE_STRUNVIS) || defined(NEED_STRUNVIS_PROTO)
#ifndef HAVE_STRUNVIS
#define strunvis rk_strunvis
#endif
ROKEN_LIB_FUNCTION int ROKEN_LIB_CALL
strunvis(char *, const char *);
#endif

#if !defined(HAVE_STRVIS) || defined(NEED_STRVIS_PROTO)
#ifndef HAVE_STRVIS
#define strvis rk_strvis
#endif
ROKEN_LIB_FUNCTION int ROKEN_LIB_CALL
strvis(char *, const char *, int);
#endif

#if !defined(HAVE_STRVISX) || defined(NEED_STRVISX_PROTO)
#ifndef HAVE_STRVISX
#define strvisx rk_strvisx
#endif
ROKEN_LIB_FUNCTION int ROKEN_LIB_CALL
strvisx(char *, const char *, size_t, int);
#endif

#if !defined(HAVE_SVIS) || defined(NEED_SVIS_PROTO)
#ifndef HAVE_SVIS
#define svis rk_svis
#endif
ROKEN_LIB_FUNCTION char * ROKEN_LIB_CALL
svis(char *, int, int, int, const char *);
#endif

#if !defined(HAVE_UNVIS) || defined(NEED_UNVIS_PROTO)
#ifndef HAVE_UNVIS
#define unvis rk_unvis
#endif
ROKEN_LIB_FUNCTION int ROKEN_LIB_CALL
unvis(char *, int, int *, int);
#endif

#if !defined(HAVE_VIS) || defined(NEED_VIS_PROTO)
#ifndef HAVE_VIS
#define vis rk_vis
#endif
ROKEN_LIB_FUNCTION char * ROKEN_LIB_CALL
vis(char *, int, int, int);
#endif

#if !defined(HAVE_CLOSEFROM)
#define closefrom rk_closefrom
ROKEN_LIB_FUNCTION int ROKEN_LIB_CALL
closefrom(int);
#endif

#if !defined(HAVE_TIMEGM)
#define timegm rk_timegm
ROKEN_LIB_FUNCTION time_t ROKEN_LIB_CALL
rk_timegm(struct tm *tm);
#endif

#ifdef NEED_QSORT
#define qsort rk_qsort
void
rk_qsort(void *, size_t, size_t, int (*)(const void *, const void *));
#endif

#ifdef SOCKET_WRAPPER_REPLACE
#include <socket_wrapper.h>
#endif

ROKEN_CPP_END<|MERGE_RESOLUTION|>--- conflicted
+++ resolved
@@ -72,8 +72,8 @@
 #define EWOULDBLOCK             WSAEWOULDBLOCK
 #define ENOTSOCK		WSAENOTSOCK
 
-#define rk_SOCK_INIT rk_WSAStartup()
-#define rk_SOCK_EXIT rk_WSACleanup()
+#define rk_SOCK_INIT() rk_WSAStartup()
+#define rk_SOCK_EXIT() rk_WSACleanup()
 
 ROKEN_LIB_FUNCTION int ROKEN_LIB_CALL rk_WSAStartup(void);
 ROKEN_LIB_FUNCTION int ROKEN_LIB_CALL rk_WSACleanup(void);
@@ -89,13 +89,8 @@
 #define rk_SOCK_ERRNO errno
 #define rk_INVALID_SOCKET (-1)
 
-<<<<<<< HEAD
-#define rk_SOCK_INIT 0
-#define rk_SOCK_EXIT 0
-=======
 #define rk_SOCK_INIT() 0
 #define rk_SOCK_EXIT() 0
->>>>>>> master
 
 #endif
 
@@ -933,11 +928,7 @@
 #endif
 
 ROKEN_LIB_FUNCTION void ROKEN_LIB_CALL
-<<<<<<< HEAD
-mini_inetd_addrinfo (struct addrinfo*, rk_socket *);
-=======
 mini_inetd_addrinfo (struct addrinfo*, rk_socket_t *);
->>>>>>> master
 
 ROKEN_LIB_FUNCTION void ROKEN_LIB_CALL
 mini_inetd (int, rk_socket_t *);
