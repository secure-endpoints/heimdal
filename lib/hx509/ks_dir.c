/*
 * Copyright (c) 2006 Kungliga Tekniska Högskolan
 * (Royal Institute of Technology, Stockholm, Sweden).
 * All rights reserved.
 *
 * Redistribution and use in source and binary forms, with or without
 * modification, are permitted provided that the following conditions
 * are met:
 *
 * 1. Redistributions of source code must retain the above copyright
 *    notice, this list of conditions and the following disclaimer.
 *
 * 2. Redistributions in binary form must reproduce the above copyright
 *    notice, this list of conditions and the following disclaimer in the
 *    documentation and/or other materials provided with the distribution.
 *
 * 3. Neither the name of the Institute nor the names of its contributors
 *    may be used to endorse or promote products derived from this software
 *    without specific prior written permission.
 *
 * THIS SOFTWARE IS PROVIDED BY THE INSTITUTE AND CONTRIBUTORS ``AS IS'' AND
 * ANY EXPRESS OR IMPLIED WARRANTIES, INCLUDING, BUT NOT LIMITED TO, THE
 * IMPLIED WARRANTIES OF MERCHANTABILITY AND FITNESS FOR A PARTICULAR PURPOSE
 * ARE DISCLAIMED.  IN NO EVENT SHALL THE INSTITUTE OR CONTRIBUTORS BE LIABLE
 * FOR ANY DIRECT, INDIRECT, INCIDENTAL, SPECIAL, EXEMPLARY, OR CONSEQUENTIAL
 * DAMAGES (INCLUDING, BUT NOT LIMITED TO, PROCUREMENT OF SUBSTITUTE GOODS
 * OR SERVICES; LOSS OF USE, DATA, OR PROFITS; OR BUSINESS INTERRUPTION)
 * HOWEVER CAUSED AND ON ANY THEORY OF LIABILITY, WHETHER IN CONTRACT, STRICT
 * LIABILITY, OR TORT (INCLUDING NEGLIGENCE OR OTHERWISE) ARISING IN ANY WAY
 * OUT OF THE USE OF THIS SOFTWARE, EVEN IF ADVISED OF THE POSSIBILITY OF
 * SUCH DAMAGE.
 */

#include "hx_locl.h"
#include <dirent.h>

/*
 * The DIR keyset module is strange compared to the other modules
 * since it does lazy evaluation and really doesn't keep any local
 * state except for the directory iteration and cert iteration of
 * files. DIR ignores most errors so that the consumer doesn't get
 * failes for stray files in directories.
 */

struct dircursor {
    DIR *dir;
    hx509_certs certs;
    void *iter;
};

/*
 *
 */

static int
dir_init(hx509_context context,
	 hx509_certs certs, void **data, int flags,
	 const char *residue, hx509_lock lock)
{
    *data = NULL;

    {
	struct stat sb;
	int ret;

	ret = stat(residue, &sb);
	if (ret == -1) {
	    hx509_set_error_string(context, 0, ENOENT,
				   "No such file %s", residue);
	    return ENOENT;
	}

	if (!S_ISDIR(sb.st_mode)) {
	    hx509_set_error_string(context, 0, ENOTDIR,
				   "%s is not a directory", residue);
	    return ENOTDIR;
	}
    }

    *data = strdup(residue);
    if (*data == NULL) {
	hx509_clear_error_string(context);
	return ENOMEM;
    }

    return 0;
}

static int
dir_free(hx509_certs certs, void *data)
{
    free(data);
    return 0;
}

static int
dir_iter_start(hx509_context context,
	       hx509_certs certs, void *data, void **cursor)
{
    struct dircursor *d;

    *cursor = NULL;

    d = calloc(1, sizeof(*d));
    if (d == NULL) {
	hx509_clear_error_string(context);
	return ENOMEM;
    }

    d->dir = opendir(data);
    if (d->dir == NULL) {
	hx509_clear_error_string(context);
	free(d);
	return errno;
    }
<<<<<<< HEAD
#ifdef HAVE_DIRFD
=======
#ifndef _WIN32
>>>>>>> c4b95f73
    rk_cloexec(dirfd(d->dir));
#endif
    d->certs = NULL;
    d->iter = NULL;

    *cursor = d;
    return 0;
}

static int
dir_iter(hx509_context context,
	 hx509_certs certs, void *data, void *iter, hx509_cert *cert)
{
    struct dircursor *d = iter;
    int ret = 0;

    *cert = NULL;

    do {
	struct dirent *dir;
	char *fn;

	if (d->certs) {
	    ret = hx509_certs_next_cert(context, d->certs, d->iter, cert);
	    if (ret) {
		hx509_certs_end_seq(context, d->certs, d->iter);
		d->iter = NULL;
		hx509_certs_free(&d->certs);
		return ret;
	    }
	    if (*cert) {
		ret = 0;
		break;
	    }
	    hx509_certs_end_seq(context, d->certs, d->iter);
	    d->iter = NULL;
	    hx509_certs_free(&d->certs);
	}

	dir = readdir(d->dir);
	if (dir == NULL) {
	    ret = 0;
	    break;
	}
	if (strcmp(dir->d_name, ".") == 0 || strcmp(dir->d_name, "..") == 0)
	    continue;
	
	if (asprintf(&fn, "FILE:%s/%s", (char *)data, dir->d_name) == -1)
	    return ENOMEM;
	
	ret = hx509_certs_init(context, fn, 0, NULL, &d->certs);
	if (ret == 0) {

	    ret = hx509_certs_start_seq(context, d->certs, &d->iter);
	    if (ret)
	    hx509_certs_free(&d->certs);
	}
	/* ignore errors */
	if (ret) {
	    d->certs = NULL;
	    ret = 0;
	}

	free(fn);
    } while(ret == 0);

    return ret;
}


static int
dir_iter_end(hx509_context context,
	     hx509_certs certs,
	     void *data,
	     void *cursor)
{
    struct dircursor *d = cursor;

    if (d->certs) {
	hx509_certs_end_seq(context, d->certs, d->iter);
	d->iter = NULL;
	hx509_certs_free(&d->certs);
    }
    closedir(d->dir);
    free(d);
    return 0;
}


static struct hx509_keyset_ops keyset_dir = {
    "DIR",
    0,
    dir_init,
    NULL,
    dir_free,
    NULL,
    NULL,
    dir_iter_start,
    dir_iter,
    dir_iter_end
};

void
_hx509_ks_dir_register(hx509_context context)
{
    _hx509_ks_register(context, &keyset_dir);
}<|MERGE_RESOLUTION|>--- conflicted
+++ resolved
@@ -113,11 +113,7 @@
 	free(d);
 	return errno;
     }
-<<<<<<< HEAD
-#ifdef HAVE_DIRFD
-=======
 #ifndef _WIN32
->>>>>>> c4b95f73
     rk_cloexec(dirfd(d->dir));
 #endif
     d->certs = NULL;
